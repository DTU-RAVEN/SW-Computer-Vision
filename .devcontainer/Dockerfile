--- conflicted
+++ resolved
@@ -65,10 +65,6 @@
 RUN apt-get install ros-foxy-ros-base python3-argcomplete -y
 RUN apt-get install ros-dev-tools -y
 RUN apt-get install ros-foxy-vision-msgs -y
-<<<<<<< HEAD
-
-=======
->>>>>>> 48f2c81e
 
 # RUN apt-get install software-properties-common
 # RUN add-apt-repository universe
